--- conflicted
+++ resolved
@@ -5,7 +5,23 @@
 The format is based on [Keep a Changelog](https://keepachangelog.com/en/1.0.0/),
 and this project adheres to [Semantic Versioning](https://semver.org/spec/v2.0.0.html).
 
-<<<<<<< HEAD
+## [0.38.0] - 2025-07-07
+
+### Fixed
+
+- Fixed contracts not compiling in subfolders
+
+### Changed
+
+- Changed contracts templates positions in `create` command
+- Changed counter template to match Tolk v1.0
+
+## [0.37.0] - 2025-06-26
+
+### Added
+
+- Added debugger support
+
 ## [0.36.2] - 2025-06-25
 
 ### Added
@@ -13,24 +29,6 @@
 - Added support for "blueprint" section in package.json for hooks
 - CLI now executes hook scripts directly from the "blueprint" section values
 - Added support for regex patterns in hook names in the blueprint section (e.g., "prebuild\\w+")
-=======
-## [0.38.0] - 2025-07-07
-
-### Fixed
-
-- Fixed contracts not compiling in subfolders
-
-### Changed
-
-- Changed contracts templates positions in `create` command
-- Changed counter template to match Tolk v1.0
-
-## [0.37.0] - 2025-06-26
-
-### Added
-
-- Added debugger support
->>>>>>> 1b5b5b19
 
 ## [0.36.1] - 2025-06-17
 
