--- conflicted
+++ resolved
@@ -5,7 +5,6 @@
 The format is based on [Keep a Changelog](https://keepachangelog.com/en/1.0.0/),
 and this project adheres to [Semantic Versioning](https://semver.org/spec/v2.0.0.html).
 
-<<<<<<< HEAD
 ## Unreleased
 
 ### Added
@@ -18,14 +17,12 @@
 
 - Use `Dirent.parentPath` instead of `.path` which is deprecated
 
-=======
 ## [0.35.1] - 2025-06-13
 
 ### Fixed
 
-- Fixed Tolk counter template
- 
->>>>>>> 7cabbb87
+- Fixed Tolk counter template 
+
 ## [0.35.0] - 2025-06-02
 
 ### Added
