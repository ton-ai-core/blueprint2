--- conflicted
+++ resolved
@@ -5,7 +5,6 @@
 The format is based on [Keep a Changelog](https://keepachangelog.com/en/1.0.0/),
 and this project adheres to [Semantic Versioning](https://semver.org/spec/v2.0.0.html).
 
-<<<<<<< HEAD
 ## [Unreleased]
 
 ### Added
@@ -15,7 +14,7 @@
 ### Changed
 
 - Changed `@tact-lang/compiler` dependency to be `^1.3.0` instead of `^1.2.0`
-=======
+
 ## [0.19.1] - 2024-04-12
 
 ### Fixed
@@ -25,7 +24,6 @@
 ### Changed
 
 - Updated readme to reflect the fact that blueprint no longer automatically adds `jsonRPC` to custom v2 endpoints
->>>>>>> 97b97e6c
 
 ## [0.19.0] - 2024-03-27
 
