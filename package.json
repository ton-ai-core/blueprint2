{
<<<<<<< HEAD
    "name": "@ton-ai-core/blueprint",
    "version": "0.34.5",
=======
    "name": "@ton/blueprint",
    "version": "0.35.0",
>>>>>>> 422152d8
    "description": "Framework for development of TON smart contracts",
    "main": "dist/index.js",
    "bin": "dist/cli/cli.js",
    "author": "TonTech",
    "license": "MIT",
    "repository": {
        "type": "git",
        "url": "git+https://github.com/ton-ai-core/blueprint2.git"
    }, 
    "files": [
        "dist/**/*"
    ],
    "scripts": {
        "build": "rm -rf dist && tsc && cp -r src/templates dist/",
        "release": "yarn build && npm publish --access public",
        "format": "prettier --write src"
    },
    "devDependencies": {
        "@tact-lang/compiler": "^1.6.13",
        "@ton-community/func-js": "^0.9.0",
        "@ton/core": "^0.60.1",
        "@ton/crypto": "^3.3.0",
        "@ton/tolk-js": "^0.12.0",
        "@ton/ton": "^15.2.1",
        "@types/inquirer": "^8.2.6",
        "@types/node": "^20.2.5",
        "@types/qrcode-terminal": "^0.12.0",
        "prettier": "^3.0.3",
        "typescript": "^5.8.3"
    },
    "peerDependencies": {
        "@tact-lang/compiler": ">=1.6.13",
        "@ton-community/func-js": ">=0.9.0",
        "@ton/core": ">=0.60.1",
        "@ton/crypto": ">=3.3.0",
        "@ton/tolk-js": ">=0.13.0",
        "@ton/ton": ">=15.2.1"
    },
    "dependencies": {
        "@ton-api/client": "^0.2.0",
        "@ton-api/ton-adapter": "^0.2.0",
        "@tonconnect/sdk": "^2.2.0",
        "arg": "^5.0.2",
        "axios": "^1.7.7",
        "chalk": "^4.1.0",
        "dotenv": "^16.1.4",
        "inquirer": "^8.2.5",
        "qrcode-terminal": "^0.12.0",
        "ton-lite-client": "^3.1.0",
        "ts-node": "^10.9.1"
    },
    "packageManager": "yarn@4.3.1"
}<|MERGE_RESOLUTION|>--- conflicted
+++ resolved
@@ -1,11 +1,6 @@
 {
-<<<<<<< HEAD
     "name": "@ton-ai-core/blueprint",
-    "version": "0.34.5",
-=======
-    "name": "@ton/blueprint",
     "version": "0.35.0",
->>>>>>> 422152d8
     "description": "Framework for development of TON smart contracts",
     "main": "dist/index.js",
     "bin": "dist/cli/cli.js",
@@ -14,7 +9,7 @@
     "repository": {
         "type": "git",
         "url": "git+https://github.com/ton-ai-core/blueprint2.git"
-    }, 
+    },
     "files": [
         "dist/**/*"
     ],
