{
<<<<<<< HEAD
    "name": "@ton/blueprint",
    "version": "0.10.1",
=======
    "name": "@ton-community/blueprint",
    "version": "0.12.0",
>>>>>>> 9ab47fa7
    "description": "Framework for development of TON smart contracts",
    "main": "dist/index.js",
    "bin": "./dist/cli/cli.js",
    "author": "TonTech",
    "license": "MIT",
    "repository": {
        "type": "git",
        "url": "git+https://github.com/ton-org/blueprint.git"
    },
    "files": [
        "dist/**/*"
    ],
    "scripts": {
        "build": "rm -rf dist && tsc && cp -r src/templates dist/",
        "release": "yarn build && yarn publish --access public",
        "format": "prettier --write src"
    },
    "devDependencies": {
        "@ton/core": "^0.49.2",
        "@ton/crypto": "^3.2.0",
        "@ton/ton": "^13.5.1",
        "@types/inquirer": "^8.2.6",
        "@types/node": "^20.2.5",
        "@types/qrcode-terminal": "^0.12.0",
        "prettier": "^2.8.8",
        "typescript": "^4.9.5"
    },
    "peerDependencies": {
        "@ton/core": ">=0.49.2",
        "@ton/crypto": ">=3.2.0",
        "@ton/ton": ">=13.4.1"
    },
    "dependencies": {
        "@orbs-network/ton-access": "^2.3.3",
        "@tact-lang/compiler": "^1.1.3",
        "@ton-community/func-js": "^0.6.2",
        "@tonconnect/sdk": "^2.1.3",
        "arg": "^5.0.2",
        "chalk": "^4.1.0",
        "dotenv": "^16.1.4",
        "inquirer": "^8.2.5",
        "qrcode-terminal": "^0.12.0",
        "ton-x": "^2.1.0",
        "ts-node": "^10.9.1"
    }
}<|MERGE_RESOLUTION|>--- conflicted
+++ resolved
@@ -1,11 +1,6 @@
 {
-<<<<<<< HEAD
     "name": "@ton/blueprint",
-    "version": "0.10.1",
-=======
-    "name": "@ton-community/blueprint",
-    "version": "0.12.0",
->>>>>>> 9ab47fa7
+    "version": "0.12.1",
     "description": "Framework for development of TON smart contracts",
     "main": "dist/index.js",
     "bin": "./dist/cli/cli.js",
@@ -50,5 +45,6 @@
         "qrcode-terminal": "^0.12.0",
         "ton-x": "^2.1.0",
         "ts-node": "^10.9.1"
-    }
+    },
+    "packageManager": "yarn@3.6.1"
 }