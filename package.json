--- conflicted
+++ resolved
@@ -1,11 +1,6 @@
 {
-<<<<<<< HEAD
     "name": "@ton-ai-core/blueprint",
     "version": "0.35.13",
-=======
-    "name": "@ton/blueprint",
-    "version": "0.38.0",
->>>>>>> 1b5b5b19
     "description": "Framework for development of TON smart contracts",
     "main": "dist/index.js",
     "bin": "dist/cli/cli.js",
@@ -29,16 +24,10 @@
     },
     "prettier": "@ton/toolchain/prettier",
     "devDependencies": {
-<<<<<<< HEAD
         "@tact-lang/compiler": "^1.6.13",
         "@ton-ai-core/eslint-plugin-suggest-members": "^1.5.6",
         "@ton-community/func-js": "^0.9.1",
         "@ton/core": "^0.60.1",
-=======
-        "@tact-lang/compiler": "^1.6.5",
-        "@ton-community/func-js": "^0.10.0",
-        "@ton/core": "^0.61.0",
->>>>>>> 1b5b5b19
         "@ton/crypto": "^3.3.0",
         "@ton/sandbox": "^0.34.0",
         "@ton/tolk-js": "^0.12.0",
@@ -54,15 +43,9 @@
         "typescript": "^5.8.3"
     },
     "peerDependencies": {
-<<<<<<< HEAD
         "@tact-lang/compiler": ">=1.6.13",
         "@ton-community/func-js": ">=0.9.1",
         "@ton/core": ">=0.60.1",
-=======
-        "@tact-lang/compiler": ">=1.6.5",
-        "@ton-community/func-js": ">=0.10.0",
-        "@ton/core": ">=0.61.0",
->>>>>>> 1b5b5b19
         "@ton/crypto": ">=3.3.0",
         "@ton/sandbox": ">=0.34.0",
         "@ton/tolk-js": ">=0.13.0",
