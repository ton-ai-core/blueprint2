<img src="https://raw.githubusercontent.com/ton-ai-core/blueprint2/main/logo.svg" width=400 >

# Blueprint

A development environment for TON blockchain for writing, testing, and deploying smart contracts.

## Table of Contents

* [Quick start](#quick-start-)
* [Overview](#overview)
  * [Core features](#core-features)
  * [Tech stack](#tech-stack)
  * [Requirements](#requirements)
* [Features overview](#features-overview)
  * [Project creation](#project-creation)
  * [Directory structure](#directory-structure)
  * [Building contracts](#building-contracts)
  * [Running the test suites](#running-the-test-suites)
  * [Deploying contracts](#deploying-contracts)
  * [Custom scripts](#custom-scripts)
* [Contract development](#contract-development)
  * [Creating contracts](#creating-contracts)
  * [Writing contract code](#writing-contract-code)
  * [Testing contracts](#testing-contracts)
* [Configuration](#configuration)
  * [Plugins](#plugins)
  * [Custom network](#custom-network)
* [Contributors](#contributors)
* [License](#license)
* [Donations](#donations)

## Quick start 🚀

Run the command in terminal to create a new project and follow the on-screen instructions:

```console
npm create ton@latest
```

## Overview

Blueprint is an all-in-one development environment designed to enhance the process of creating, testing, and deploying smart contracts on TON blockchain using [FunC](https://docs.ton.org/develop/func/overview), [Tolk](https://docs.ton.org/develop/tolk/overview), and [Tact](https://docs.tact-lang.org/) languages.

### Core features

* Create a development environment from template - `npm create ton@latest`
* Streamlined workflow for building, testing and deploying smart contracts
* Dead simple deployment to mainnet/testnet using your favorite wallet (eg. Tonkeeper)
* Blazing fast testing of multiple smart contracts in an isolated blockchain running in-process

### Tech stack

1. Compiling FunC with https://github.com/ton-community/func-js
2. Compiling Tolk with https://github.com/ton-blockchain/tolk-js
3. Compiling Tact with https://github.com/tact-lang/tact
4. Testing smart contracts with https://github.com/ton-org/sandbox
5. Deploying smart contracts with [TON Connect 2](https://github.com/ton-connect) or a `ton://` deeplink

### Requirements

* [Node.js](https://nodejs.org) with a recent version like v18. Version can be verified with `node -v`
* IDE with TON support:
  * [Visual Studio Code](https://code.visualstudio.com/) with the [FunC plugin](https://marketplace.visualstudio.com/items?itemName=tonwhales.func-vscode), [Tolk plugin](https://marketplace.visualstudio.com/items?itemName=ton-core.tolk-vscode) or [Tact plugin](https://marketplace.visualstudio.com/items?itemName=tonstudio.vscode-tact)
  * [IntelliJ IDEA](https://www.jetbrains.com/idea/)
    * [TON Development plugin](https://plugins.jetbrains.com/plugin/23382-ton) for FunC, Tolk and Fift
    * [Tact plugin by TON Studio](https://plugins.jetbrains.com/plugin/27290-tact) for Tact

## Features overview

### Project creation

1. Run and follow the on-screen instructions: &nbsp; `npm create ton-ai@latest` &nbsp; or &nbsp; `npx create-ton-ai@latest`
2. From the project directory run &nbsp; `npm/yarn install` &nbsp; to install dependencies

### Directory structure

* `contracts/` - Source code for all smart contracts and their imports
* `wrappers/` - TypeScript interface classes for all contracts (implementing `Contract` from [@ton/core](https://www.npmjs.com/package/@ton/core))
  * include message [de]serialization primitives, getter wrappers and compilation functions
  * used by the test suite and client code to interact with the contracts from TypeScript
* `compilables/` - Compilations scripts for contracts
* `tests/` - TypeScript test suite for all contracts (relying on [Sandbox](https://github.com/ton-org/sandbox) for in-process tests)
* `scripts/` - Deployment scripts to mainnet/testnet and other scripts interacting with live contracts
* `build/` - Compilation artifacts created here after running a build command

### Building contracts

1. You need a compilation script in `compilables/<CONTRACT>.compile.ts` - [example](/example/compilables/Counter.compile.ts)
2. Run interactive: &nbsp;&nbsp; `npx blueprint build` &nbsp; or &nbsp; `yarn blueprint build`
3. Non-interactive: &nbsp; `npx/yarn blueprint build <CONTRACT>` &nbsp; OR build all contracts &nbsp; `yarn blueprint build --all`
   * Example: `yarn blueprint build counter`
4. Build results are generated in `build/<CONTRACT>.compiled.json`
5. Tact generated files are located in `build/<CONTRACT>` directory
6. Fift output is located in `build/<CONTRACT>/<CONTRACT>.fif`

### Running the test suites

1. Run in terminal: &nbsp; `npx blueprint test` &nbsp; or &nbsp; `yarn blueprint test`
2. Alternative method: &nbsp; `npm test` &nbsp; or &nbsp; `yarn test`
3. You can specify test file to run:  &nbsp; `npm/yarn test <CONTRACT>`
    * Example: `yarn test counter`

> Learn more about writing tests from the Sandbox's documentation - [here](https://github.com/ton-org/sandbox#writing-tests).

### Deploying contracts

1. You need a deployment script in `scripts/deploy<CONTRACT>.ts` - [example](/example/scripts/deployCounter.ts)
2. Run interactive: &nbsp;&nbsp; `npx blueprint run` &nbsp; or &nbsp; `yarn blueprint run`
3. Non-interactive: &nbsp; `npx/yarn blueprint run deploy<CONTRACT> --<NETWORK> --<DEPLOY_METHOD>`
   * Example: `yarn blueprint run deployCounter --mainnet --tonconnect`

### Custom scripts

1. Custom scripts should be located in `scripts` folder
2. Script file must have exported function `run`
```ts
export async function run(provider: NetworkProvider) : Promise<void> {
  // 
}
```
<<<<<<< HEAD
3. Script can be run using `npx/yarn blueprint run <SCRIPT>` command
=======
3. Script can be run using `npx/yarn blueprint run <SCRIPT> [arg1, arg2, ...]` command

#### Deploying contracts

1. You need a deployment script in `scripts/deploy<CONTRACT>.ts` - [example](/example/scripts/deployCounter.ts)
2. Run interactive: &nbsp;&nbsp; `npx blueprint run` &nbsp; or &nbsp; `yarn blueprint run`
3. Non-interactive: &nbsp; `npx/yarn blueprint run deploy<CONTRACT> --<NETWORK> --<DEPLOY_METHOD>`
  * Example: `yarn blueprint run deployCounter --mainnet --tonconnect`

#### Using Mnemonic Provider

To run scripts using a wallet by mnemonic authentication, you need to configure your environment and use the `Mnemonic` option when running scripts.

Start by adding the following environment variables to your `.env` file:
* **`WALLET_MNEMONIC`**: Your wallet's mnemonic phrase (space-separated words).
* **`WALLET_VERSION`**: The wallet contract version to use. Supported versions: `v1r1`, `v1r2`, `v1r3`, `v2r1`, `v2r2`, `v3r1`, `v3r2`, `v4r1`, `v4r2` (or `v4`), `v5r1`.

**Optional variables:**
* **`WALLET_ID`**: The wallet ID (can be used with versions below `v5r1`).
* **`SUBWALLET_NUMBER`**: The subwallet number used to build the wallet ID (can be used with `v5r1` wallets).

Once your environment is set up, you can use the mnemonic wallet for deployment with the appropriate configuration.

#### Deploying contracts

1. You need a deployment script in `scripts/deploy<CONTRACT>.ts` - [example](/example/scripts/deployCounter.ts)
2. Run interactive: &nbsp;&nbsp; `npx blueprint run` &nbsp; or &nbsp; `yarn blueprint run`
3. Non-interactive: &nbsp; `npx/yarn blueprint run deploy<CONTRACT> --<NETWORK> --<DEPLOY_METHOD>`
  * Example: `yarn blueprint run deployCounter --mainnet --tonconnect`

#### Using Mnemonic Provider

To run scripts using a wallet by mnemonic authentication, you need to configure your environment and use the `Mnemonic` option when running scripts.

Start by adding the following environment variables to your `.env` file:
* **`WALLET_MNEMONIC`**: Your wallet's mnemonic phrase (space-separated words).
* **`WALLET_VERSION`**: The wallet contract version to use. Supported versions: `v1r1`, `v1r2`, `v1r3`, `v2r1`, `v2r2`, `v3r1`, `v3r2`, `v4`, `v5r1`.

**Optional variables:**
* **`WALLET_ID`**: The wallet ID (required for versions below `v5r1`).
* **`SUBWALLET_NUMBER`**: The subwallet number used to build the wallet ID (required for `v5r1` wallets).

Once your environment is set up, you can use the mnemonic wallet for deployment with the appropriate configuration.
>>>>>>> d9b01c69

### Updating FunC version

FunC version can be updated using `npx/yarn blueprint set func` command

### Updating Tact version

Tact version can be updated to the latest using `npm update/yarn upgrade @tact-lang/compiler` command

### Help and additional commands

Run in terminal: &nbsp; `npx blueprint help` &nbsp; or &nbsp; `yarn blueprint help`

## Contract development

Before developing, make sure that your current working directory is located in the root of the project created using `npm create ton-ai@latest`

### Creating contracts

1. Run interactive: &nbsp;&nbsp; `npx blueprint create` &nbsp; or &nbsp; `yarn blueprint create`
2. Non-interactive: &nbsp; `npx/yarn blueprint create <CONTRACT> --type <TYPE>` (type can be `func-empty`, `tolk-empty`, `tact-empty`, `func-counter`, `tolk-counter`, `tact-counter`)
   * Example: `yarn blueprint create MyNewContract --type func-empty`

### Writing contract code

#### FunC
1. Implement the standalone FunC root contract in `contracts/<CONTRACT>.fc`
2. Implement shared FunC imports (if breaking code to multiple files) in `contracts/imports/*.fc`
3. Implement wrapper TypeScript class in `wrappers/<CONTRACT>.ts` to encode messages and decode getters

#### Tolk
1. Implement the contract in `contracts/<CONTRACT>.tolk`; if you wish, split into multiple files
2. Implement wrapper TypeScript class in `wrappers/<CONTRACT>.ts` to encode messages and decode getters

#### Tact
1. Implement the contract in `contracts/<CONTRACT>.tact`
2. Wrappers will be automatically generated in `build/<CONTRACT>/tact_<CONTRACT>.ts`

### Testing contracts

1. Implement TypeScript tests in `tests/<CONTRACT>.spec.ts`
2. Rely on the wrapper TypeScript class from `wrappers/<CONTRACT>.ts` to interact with the contract

> Learn more about writing tests from the Sandbox's documentation - [here](https://github.com/ton-org/sandbox#writing-tests).

## Configuration

A config may be created in order to control some of blueprint's features. If a config is needed, create a `blueprint.config.ts` file in the root of your project with something like this:
```typescript
import { Config } from '@ton-ai-core/blueprint';

export const config: Config = {
    // config contents
};
```
It is important that the config is exported, is named `config`, and is not `default` exported.

Config's features are explained below.

### Plugins

Blueprint has a plugin system to allow the community to develop their own additions for the ecosystem without the need to change blueprint's code.

In order to use plugins, add a `plugins` array to your config:
```typescript
import { Config } from '@ton-ai-core/blueprint';
import { ScaffoldPlugin } from 'blueprint-scaffold';

export const config: Config = {
    plugins: [new ScaffoldPlugin()],
};
```
(This example shows how to add the [scaffold](https://github.com/1IxI1/blueprint-scaffold) plugin)

Here are some of the plugins developed by the community:
- [scaffold](https://github.com/1IxI1/blueprint-scaffold) - allows developers to quickly create a simple dapp automatically using the wrappers' code
- [misti](https://github.com/nowarp/blueprint-misti) - simplifies workflow with the [Misti](https://nowarp.github.io/tools/misti/) static analyzer

### Custom network

A custom network may be specified by using the `--custom` flags, which you can read about by running `blueprint help run`, but it can be tiresome to use these at all times. Instead, to specify a custom network to always be used (unless `--custom` flags are present), add a `network` object to your config:
```typescript
import { Config } from '@ton-ai-core/blueprint';

export const config: Config = {
    network: {
        endpoint: 'https://toncenter.com/api/v2/jsonRPC',
        type: 'mainnet',
        version: 'v2',
        key: 'YOUR_API_KEY',
    },
};
```

The above config parameters are equivalent to the arguments in the following command:
```bash
npx blueprint run --custom https://toncenter.com/api/v2/jsonRPC --custom-version v2 --custom-type mainnet --custom-key YOUR_API_KEY
```

Properties of the `network` object have the same semantics as the `--custom` flags with respective names (see `blueprint help run`).

### Liteclient Support

Lite client is supported through the following configuration:

```ts
import { Config } from '@ton/blueprint';

export const config: Config = {
    network: {
        endpoint: 'https://ton.org/testnet-global.config.json', // Use https://ton.org/global.config.json for mainnet or any custom configuration
        version: 'liteclient',
        type: 'testnet',
    }
};
```

You can also provide these parameters via CLI:

```bash
npx blueprint run \
  --custom https://ton.org/testnet-global.config.json \
  --custom-version liteclient \
  --custom-type testnet
```

#### Contract Verification Using Custom Network

You can also use custom network to verify contracts, like so:
```bash
npx blueprint verify --custom https://toncenter.com/api/v2/jsonRPC --custom-version v2 --custom-type mainnet --custom-key YOUR_API_KEY
```
(or similarly using the config), however custom type MUST be specified as either `mainnet` or `testnet` when verifying.

<<<<<<< HEAD
=======
### Request timeout

You can optionally configure how long HTTP requests should wait before timing out using the `requestTimout` field. This can be especially useful when working with unstable or slow networks.

```typescript
import { Config } from '@ton/blueprint';

export const config: Config = {
    requestTimeout: 10000, // 10 seconds
};
```

### Recursive wrappers

You can configure whether the `wrappers` or `compilables` directories should be searched recursively for contracts configs by setting the `recursiveWrappers` field.

```typescript
import { Config } from '@ton/blueprint';

export const config: Config = {
    recursiveWrappers: true,
};
```

By default, this is set to `false`.

### TonConnect manifest URL

If you're using a TonConnect provider, you can override the default manifest URL by specifying the `manifestUrl` field.
```typescript
import { Config } from '@ton/blueprint';

export const config: Config = {
    manifestUrl: 'https://yourdomain.com/custom-manifest.json',
};
```

By default, the manifest URL is set to:
```
https://raw.githubusercontent.com/ton-org/blueprint/main/tonconnect/manifest.json
```

>>>>>>> d9b01c69
## Contributors

Special thanks to [@qdevstudio](https://t.me/qdevstudio) for their logo for blueprint.

## License

MIT

## Donations

TON - `UQCcfBGSwJswi_mzx1BaCHz7WJ3NdcUZLwzfk4-Cl0fxgMyf`<|MERGE_RESOLUTION|>--- conflicted
+++ resolved
@@ -118,17 +118,7 @@
   // 
 }
 ```
-<<<<<<< HEAD
-3. Script can be run using `npx/yarn blueprint run <SCRIPT>` command
-=======
 3. Script can be run using `npx/yarn blueprint run <SCRIPT> [arg1, arg2, ...]` command
-
-#### Deploying contracts
-
-1. You need a deployment script in `scripts/deploy<CONTRACT>.ts` - [example](/example/scripts/deployCounter.ts)
-2. Run interactive: &nbsp;&nbsp; `npx blueprint run` &nbsp; or &nbsp; `yarn blueprint run`
-3. Non-interactive: &nbsp; `npx/yarn blueprint run deploy<CONTRACT> --<NETWORK> --<DEPLOY_METHOD>`
-  * Example: `yarn blueprint run deployCounter --mainnet --tonconnect`
 
 #### Using Mnemonic Provider
 
@@ -143,28 +133,6 @@
 * **`SUBWALLET_NUMBER`**: The subwallet number used to build the wallet ID (can be used with `v5r1` wallets).
 
 Once your environment is set up, you can use the mnemonic wallet for deployment with the appropriate configuration.
-
-#### Deploying contracts
-
-1. You need a deployment script in `scripts/deploy<CONTRACT>.ts` - [example](/example/scripts/deployCounter.ts)
-2. Run interactive: &nbsp;&nbsp; `npx blueprint run` &nbsp; or &nbsp; `yarn blueprint run`
-3. Non-interactive: &nbsp; `npx/yarn blueprint run deploy<CONTRACT> --<NETWORK> --<DEPLOY_METHOD>`
-  * Example: `yarn blueprint run deployCounter --mainnet --tonconnect`
-
-#### Using Mnemonic Provider
-
-To run scripts using a wallet by mnemonic authentication, you need to configure your environment and use the `Mnemonic` option when running scripts.
-
-Start by adding the following environment variables to your `.env` file:
-* **`WALLET_MNEMONIC`**: Your wallet's mnemonic phrase (space-separated words).
-* **`WALLET_VERSION`**: The wallet contract version to use. Supported versions: `v1r1`, `v1r2`, `v1r3`, `v2r1`, `v2r2`, `v3r1`, `v3r2`, `v4`, `v5r1`.
-
-**Optional variables:**
-* **`WALLET_ID`**: The wallet ID (required for versions below `v5r1`).
-* **`SUBWALLET_NUMBER`**: The subwallet number used to build the wallet ID (required for `v5r1` wallets).
-
-Once your environment is set up, you can use the mnemonic wallet for deployment with the appropriate configuration.
->>>>>>> d9b01c69
 
 ### Updating FunC version
 
@@ -299,51 +267,6 @@
 ```
 (or similarly using the config), however custom type MUST be specified as either `mainnet` or `testnet` when verifying.
 
-<<<<<<< HEAD
-=======
-### Request timeout
-
-You can optionally configure how long HTTP requests should wait before timing out using the `requestTimout` field. This can be especially useful when working with unstable or slow networks.
-
-```typescript
-import { Config } from '@ton/blueprint';
-
-export const config: Config = {
-    requestTimeout: 10000, // 10 seconds
-};
-```
-
-### Recursive wrappers
-
-You can configure whether the `wrappers` or `compilables` directories should be searched recursively for contracts configs by setting the `recursiveWrappers` field.
-
-```typescript
-import { Config } from '@ton/blueprint';
-
-export const config: Config = {
-    recursiveWrappers: true,
-};
-```
-
-By default, this is set to `false`.
-
-### TonConnect manifest URL
-
-If you're using a TonConnect provider, you can override the default manifest URL by specifying the `manifestUrl` field.
-```typescript
-import { Config } from '@ton/blueprint';
-
-export const config: Config = {
-    manifestUrl: 'https://yourdomain.com/custom-manifest.json',
-};
-```
-
-By default, the manifest URL is set to:
-```
-https://raw.githubusercontent.com/ton-org/blueprint/main/tonconnect/manifest.json
-```
-
->>>>>>> d9b01c69
 ## Contributors
 
 Special thanks to [@qdevstudio](https://t.me/qdevstudio) for their logo for blueprint.
