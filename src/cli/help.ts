--- conflicted
+++ resolved
@@ -5,24 +5,9 @@
 
 export let additionalHelpMessages: Record<string, string> = {};
 
-<<<<<<< HEAD
 export const help: Runner = async (args: Args, ui: UIProvider) => {
-    const cmd = await getEntityName(
-        args._,
-        async () => ''
-    );
-    if (!cmd) {
-        ui.write(helpMessages.help);
-        return;
-    }
-    const key = cmd as keyof typeof helpMessages;
-    if (key && helpMessages[key]) {
-        ui.write(helpMessages[key]);
-    } else {
-        ui.write(helpMessages.help);
-    }
-=======
-export function buildHelpMessage(cmd: string = '') {
+    const cmd = args._.length >= 2 ? args._[1].toLowerCase() : '';
+
     const effectiveHelpMessages: Record<string, string> = {
         ...additionalHelpMessages,
         ...helpMessages,
@@ -32,13 +17,7 @@
         effectiveHelpMessages.help += '\n- ' + k;
     }
 
-    return cmd in effectiveHelpMessages ? effectiveHelpMessages[cmd] : effectiveHelpMessages['help'];
-}
-
-export const help: Runner = async (args: Args, ui: UIProvider) => {
-    const cmd = args._.length >= 2 ? args._[1].toLowerCase() : '';
-    const helpMessage = buildHelpMessage(cmd);
+    const helpMessage = cmd in effectiveHelpMessages ? effectiveHelpMessages[cmd] : effectiveHelpMessages['help'];
 
     ui.write(helpMessage);
->>>>>>> 0be775c4
 };