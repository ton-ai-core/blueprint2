import { Args, Runner } from './Runner';
<<<<<<< HEAD
import { findCompiles, selectOption, selectFile } from '../utils';
=======
import { findContracts, selectOption } from '../utils';
>>>>>>> f345ed20
import { UIProvider } from '../ui/UIProvider';
import arg from 'arg';
import { buildAll, buildOne } from '../build';
import { helpArgs, helpMessages } from './constants';
import { getEntityName } from '../utils/cliUtils';
import { runNpmHook } from './cli';
import chalk from 'chalk';

export function extractBuildFile(args: Args): string | undefined {
    return args._.length > 1 && args._[1]?.length > 0 ? args._[1] : undefined;
}

export async function selectContract(ui: UIProvider, hint?: string ): Promise<string>;
export async function selectContract(ui: UIProvider, hint?: string, withAllOption?: boolean): Promise<string | string[]>;
export async function selectContract(ui: UIProvider, hint?: string, withAllOption: boolean = false):  Promise<string | string[]> {
    const contracts = await findContracts();
    const options = contracts.map<{ name: string; value: string }>((contract) => ({ name: contract, value: contract }));

    if (hint) {
        const found = compiles.find(c => c.name.toLowerCase() === hint.toLowerCase());
        if (!found) {
            const availableNames = contracts.join(', ');
            throw new Error(`"${hint}" not found, but available: ${availableNames}`);
        }
        ui.write(`Using contract: ${found.name}`);
        return found.name;
    }

    const allContractsValue = 'all_contracts';
    if (withAllOption) {
        const allContractsOption = {
            name: 'All Contracts',
            value: allContractsValue,
        }
        options.push(allContractsOption);
    }

    const selectedOption = await selectOption(options, {
        msg: 'Select contract to use',
        ui,
    });

    if (selectedOption.value === allContractsValue) {
        return contracts;
    }

    return selectedOption.value;
}

export const build: Runner = async (args: Args, ui: UIProvider) => {
    const localArgs = arg({
        '--all': Boolean,
        ...helpArgs,
    });
    if (localArgs['--help']) {
        ui.write(helpMessages['build']);
        return;
    }

    if (localArgs['--all']) {
        ui.write(chalk.gray('Running build for all contracts...'));
        try {
            const preHookResult = await runNpmHook('pre', 'build', undefined, ui);
            if (!preHookResult.success) {
                ui.write(chalk.redBright('Aborting command due to pre-build hook failure.'));
                process.exit(1);
            }
        } catch (e) {
            ui.write(chalk.redBright(`Error during pre-build hook execution check: ${(e as Error).message || e}`));
            process.exit(1);
        }

        await buildAll(ui);

        ui.write(chalk.magentaBright('[build.ts] buildAll finished. Preparing to check post-hook...'));
        try {
            const postHookResult = await runNpmHook('post', 'build', undefined, ui);
            if (!postHookResult.success) {
                ui.write(chalk.yellowBright(`Warning: post-build hook script failed.`));
            }
        } catch (e) {
            ui.write(chalk.yellowBright(`Warning: Error during post-build hook execution check: ${(e as Error).message || e}`));
        }
    } else {
        const selected = await selectContract(ui, extractBuildFile(args), true);

        if (typeof selected === 'string') {
            const contractName = selected;
            ui.write(chalk.gray(`Checking for pre-hook for command 'build' with argument '${contractName}'...`));
            try {
                const preHookResult = await runNpmHook('pre', 'build', contractName, ui);
                if (!preHookResult.success) {
                    ui.write(chalk.redBright(`Aborting command due to pre-build:${contractName} hook failure.`));
                    process.exit(1);
                }
            } catch (e) {
                ui.write(chalk.redBright(`Error during pre-hook execution check: ${(e as Error).message || e}`));
                process.exit(1);
            }

            try {
                await buildOne(contractName, ui);

                ui.write(chalk.gray(`Build for ${contractName} successful. Checking for post-hook...`));
                try {
                    const postHookResult = await runNpmHook('post', 'build', contractName, ui);
                    if (!postHookResult.success) {
                        ui.write(chalk.yellowBright(`Warning: post-build:${contractName} hook script failed.`));
                    }
                } catch (e) {
                    ui.write(chalk.yellowBright(`Warning: Error during post-hook execution check: ${(e as Error).message || e}`));
                }
            } catch (e) {
                 ui.write(chalk.redBright(`Error during build execution for ${contractName}: ${(e as Error).message || e}`));
                 process.exit(1);
            }
        } else {
            ui.write(chalk.gray('Running build for all contracts (selected interactively)...'));
            try {
                const preHookResult = await runNpmHook('pre', 'build', undefined, ui);
                if (!preHookResult.success) {
                    ui.write(chalk.redBright('Aborting command due to pre-build hook failure.'));
                    process.exit(1);
                }
            } catch (e) {
                ui.write(chalk.redBright(`Error during pre-build hook execution check: ${(e as Error).message || e}`));
                process.exit(1);
            }

            await buildAll(ui);
<<<<<<< HEAD

            ui.write(chalk.magentaBright('[build.ts] buildAll (interactive) finished. Preparing to check post-hook...'));
            try {
                const postHookResult = await runNpmHook('post', 'build', undefined, ui);
                if (!postHookResult.success) {
                    ui.write(chalk.yellowBright(`Warning: post-build hook script failed.`));
                }
            } catch (e) {
                ui.write(chalk.yellowBright(`Warning: Error during post-build hook execution check: ${(e as Error).message || e}`));
            }
=======
>>>>>>> f345ed20
        }
    }
};<|MERGE_RESOLUTION|>--- conflicted
+++ resolved
@@ -1,9 +1,5 @@
 import { Args, Runner } from './Runner';
-<<<<<<< HEAD
-import { findCompiles, selectOption, selectFile } from '../utils';
-=======
 import { findContracts, selectOption } from '../utils';
->>>>>>> f345ed20
 import { UIProvider } from '../ui/UIProvider';
 import arg from 'arg';
 import { buildAll, buildOne } from '../build';
@@ -23,13 +19,13 @@
     const options = contracts.map<{ name: string; value: string }>((contract) => ({ name: contract, value: contract }));
 
     if (hint) {
-        const found = compiles.find(c => c.name.toLowerCase() === hint.toLowerCase());
+        const found = contracts.find(c => c.toLowerCase() === hint.toLowerCase());
         if (!found) {
             const availableNames = contracts.join(', ');
             throw new Error(`"${hint}" not found, but available: ${availableNames}`);
         }
-        ui.write(`Using contract: ${found.name}`);
-        return found.name;
+        ui.write(`Using contract: ${found}`);
+        return found;
     }
 
     const allContractsValue = 'all_contracts';
@@ -134,7 +130,6 @@
             }
 
             await buildAll(ui);
-<<<<<<< HEAD
 
             ui.write(chalk.magentaBright('[build.ts] buildAll (interactive) finished. Preparing to check post-hook...'));
             try {
@@ -143,10 +138,8 @@
                     ui.write(chalk.yellowBright(`Warning: post-build hook script failed.`));
                 }
             } catch (e) {
-                ui.write(chalk.yellowBright(`Warning: Error during post-build hook execution check: ${(e as Error).message || e}`));
+                ui.write(chalk.yellowBright(`Warning: Error during post-hook execution check: ${(e as Error).message || e}`));
             }
-=======
->>>>>>> f345ed20
         }
     }
 };