--- conflicted
+++ resolved
@@ -3,20 +3,10 @@
 import { findContracts, selectOption } from '../utils';
 import { UIProvider } from '../ui/UIProvider';
 import { buildAll, buildOne } from '../build';
-<<<<<<< HEAD
 import { helpArgs, helpMessages } from './constants';
-import { getEntityName } from '../utils/cliUtils';
+import { Args, extractFirstArg, Runner } from './Runner';
 import { runNpmHook } from './cli';
 import chalk from 'chalk';
-
-export function extractBuildFile(args: Args): string | undefined {
-    return args._.length > 1 && args._[1]?.length > 0 ? args._[1] : undefined;
-}
-=======
-
-import { helpArgs, helpMessages } from './constants';
-import { Args, extractFirstArg, Runner } from './Runner';
->>>>>>> 3379cedc
 
 export async function selectContract(ui: UIProvider, hint?: string ): Promise<string>;
 export async function selectContract(ui: UIProvider, hint?: string, withAllOption?: boolean): Promise<string | string[]>;
