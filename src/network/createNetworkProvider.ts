--- conflicted
+++ resolved
@@ -35,12 +35,8 @@
 import { Config } from '../config/Config';
 import { CustomNetwork } from '../config/CustomNetwork';
 import axios, { AxiosAdapter, AxiosResponse, InternalAxiosRequestConfig } from 'axios';
-<<<<<<< HEAD
-import { WalletVersion } from "./send/wallets";
-=======
 import { Network } from './Network';
 import { WalletVersion } from './send/wallets';
->>>>>>> 422152d8
 import { LiteClient, LiteRoundRobinEngine, LiteSingleEngine } from 'ton-lite-client';
 
 const TONAPI_MAINNET = "https://tonapi.io";
@@ -70,8 +66,6 @@
 };
 
 export type Args = arg.Result<typeof argSpec>;
-
-type Network = 'mainnet' | 'testnet' | 'custom';
 
 type Explorer = 'tonscan' | 'tonviewer' | 'toncx' | 'dton';
 
@@ -208,7 +202,6 @@
         return (await this.#tc.provider(address).getState()).state.type === 'active';
     }
 
-<<<<<<< HEAD
     async verifyTransactionStatus(address: Address): Promise<{ success: boolean; error?: string; tx?: any }> {
         try {
             const client = this.#tc;
@@ -294,7 +287,8 @@
             console.warn('Failed to verify transaction status via TonClient/TonApiClient:', error);
             return { success: true };
         }
-=======
+    }
+
     async getConfig(address: Address = CONFIG_ADDRESS) {
         const state = await this.getContractState(address);
         if (state.state.type !== 'active' || !state.state.data) {
@@ -317,7 +311,6 @@
 
     async getContractState(address: Address): Promise<ContractState> {
         return await this.#tc.provider(address).getState();
->>>>>>> 422152d8
     }
 
     async waitForDeploy(address: Address, attempts: number = 20, sleepDuration: number = 2000) {
