import { oneOrZeroOf, sleep, getExplorerLink } from '../utils';
import arg from 'arg';
import { DeeplinkProvider } from './send/DeeplinkProvider';
import { TonConnectProvider } from './send/TonConnectProvider';
import { TonHubProvider } from './send/TonHubProvider';
import {
    Address,
    Cell,
    comment,
    Contract,
    ContractProvider,
    openContract,
    OpenedContract,
    Sender,
    SenderArguments,
    SendMode,
    toNano,
    TupleItem,
} from 'ton-core';
import { TonClient } from 'ton';
import { getHttpEndpoint } from '@orbs-network/ton-access';
import { UIProvider } from '../ui/UIProvider';
import { NetworkProvider } from './NetworkProvider';
import { SendProvider } from './send/SendProvider';
import { FSStorage } from './storage/FSStorage';
import path from 'path';
import { TEMP_DIR } from '../paths';
import { mnemonicToPrivateKey } from 'ton-crypto';
import { MnemonicProvider, WalletVersion } from './send/MnemonicProvider';

const argSpec = {
    '--mainnet': Boolean,
    '--testnet': Boolean,

    '--tonconnect': Boolean,
    '--deeplink': Boolean,
    '--tonhub': Boolean,
<<<<<<< HEAD

    '--tonscan': Boolean,
    '--tonapi': Boolean,
    '--toncx': Boolean,
    '--dton': Boolean
=======
    '--mnemonic': Boolean,
>>>>>>> a5969bac
};

type Args = arg.Result<typeof argSpec>;

type Network = 'mainnet' | 'testnet';

type Explorer = 'tonscan' | 'tonapi' | 'toncx' | 'dton';

class SendProviderSender implements Sender {
    #provider: SendProvider;
    readonly address?: Address;

    constructor(provider: SendProvider) {
        this.#provider = provider;
        this.address = provider.address();
    }

    async send(args: SenderArguments): Promise<void> {
        if (args.bounce !== undefined) {
            console.warn(
                "Warning: blueprint's Sender does not support `bounce` flag, because it is ignored by all used Sender APIs"
            );
            console.warn('To silence this warning, change your `bounce` flags passed to Senders to unset or undefined');
        }

        if (!(args.sendMode === undefined || args.sendMode == SendMode.PAY_GAS_SEPARATELY)) {
            throw new Error('Deployer sender does not support `sendMode` other than `PAY_GAS_SEPARATELY`');
        }

        await this.#provider.sendTransaction(args.to, args.value, args.body ?? undefined, args.init ?? undefined);
    }
}

class WrappedContractProvider implements ContractProvider {
    #address: Address;
    #provider: ContractProvider;
    #init?: { code?: Cell; data?: Cell };

    constructor(address: Address, provider: ContractProvider, init?: { code?: Cell; data?: Cell }) {
        this.#address = address;
        this.#provider = provider;
        this.#init = init;
    }

    async getState() {
        return await this.#provider.getState();
    }

    async get(name: string, args: TupleItem[]) {
        return await this.#provider.get(name, args);
    }

    async external(message: Cell) {
        return await this.#provider.external(message);
    }

    async internal(
        via: Sender,
        args: {
            value: string | bigint;
            bounce: boolean | undefined | null;
            sendMode?: SendMode;
            body: string | Cell | undefined | null;
        }
    ) {
        const init = this.#init && (await this.getState()).state.type !== 'active' ? this.#init : undefined;

        return await via.send({
            to: this.#address,
            value: typeof args.value === 'string' ? toNano(args.value) : args.value,
            sendMode: args.sendMode,
            bounce: args.bounce,
            init,
            body: typeof args.body === 'string' ? comment(args.body) : args.body,
        });
    }
}

class NetworkProviderImpl implements NetworkProvider {
    #tc: TonClient;
    #sender: Sender;
    #network: Network;
    #explorer: Explorer;
    #ui: UIProvider;

    constructor(tc: TonClient, sender: Sender, network: Network, explorer: Explorer, ui: UIProvider) {
        this.#tc = tc;
        this.#sender = sender;
        this.#network = network;
        this.#explorer = explorer;
        this.#ui = ui;
    }

    network(): 'mainnet' | 'testnet' {
        return this.#network;
    }

    explorer(): 'tonscan' | 'tonapi' | 'toncx' | 'dton' {
        return this.#explorer;
    }

    sender(): Sender {
        return this.#sender;
    }

    api(): TonClient {
        return this.#tc;
    }

    provider(address: Address, init?: { code?: Cell; data?: Cell }): ContractProvider {
        return new WrappedContractProvider(
            address,
            this.#tc.provider(address, init ? { code: init.code ?? null, data: init.data ?? null } : null),
            init
        );
    }

    isContractDeployed(address: Address): Promise<boolean> {
        return this.#tc.isContractDeployed(address);
    }

    async waitForDeploy(address: Address, attempts: number = 10, sleepDuration: number = 2000) {
        if (attempts <= 0) {
            throw new Error('Attempt number must be positive');
        }

        for (let i = 1; i <= attempts; i++) {
            this.#ui.setActionPrompt(`Awaiting contract deployment... [Attempt ${i}/${attempts}]`);
            const isDeployed = await this.isContractDeployed(address);
            if (isDeployed) {

                this.#ui.clearActionPrompt();
                this.#ui.write(`Contract deployed at address ${address.toString()}`);
                this.#ui.write(
                    `You can view it at ${getExplorerLink(address.toString(), this.#network, this.#explorer)}`
                );
                return;
            }
            await sleep(sleepDuration);
        }

        this.#ui.clearActionPrompt();
        throw new Error("Contract was not deployed. Check your wallet's transactions");
    }

    /**
     * @deprecated
     *
     * Use your Contract's `sendDeploy` method (or similar) together with `waitForDeploy` instead.
     */
    async deploy(contract: Contract, value: bigint, body?: Cell, waitAttempts: number = 10) {
        const isDeployed = await this.isContractDeployed(contract.address);
        if (isDeployed) {
            throw new Error('Contract is already deployed!');
        }

        if (!contract.init) {
            throw new Error('Contract has no init!');
        }

        await this.#sender.send({
            to: contract.address,
            value,
            body,
            init: contract.init,
        });

        if (waitAttempts <= 0) return;

        await this.waitForDeploy(contract.address, waitAttempts);
    }

    open<T extends Contract>(contract: T): OpenedContract<T> {
        return openContract(contract, (params) => this.provider(params.address, params.init ?? undefined));
    }

    ui(): UIProvider {
        return this.#ui;
    }
}

class NetworkProviderBuilder {
    constructor(private args: Args, private ui: UIProvider) {}

    async chooseNetwork(): Promise<Network> {
        let network = oneOrZeroOf({
            mainnet: this.args['--mainnet'],
            testnet: this.args['--testnet'],
        });

        if (!network) {
            network = await this.ui.choose('Which network do you want to use?', ['mainnet', 'testnet'], (c) => c);
        }

        return network;
    }

<<<<<<< HEAD
    chooseExplorer(): Explorer {
        return oneOrZeroOf({
            tonscan: this.args['--tonscan'],
            tonapi: this.args['--tonapi'],
            toncx: this.args['--toncx'],
            dton: this.args['--dton'],
        }) ?? 'tonscan';
    }

    async chooseSendProvider(network: Network): Promise<SendProvider> {
=======
    async chooseSendProvider(network: Network, client: TonClient): Promise<SendProvider> {
>>>>>>> a5969bac
        let deployUsing = oneOrZeroOf({
            tonconnect: this.args['--tonconnect'],
            deeplink: this.args['--deeplink'],
            tonhub: this.args['--tonhub'],
            mnemonic: this.args['--mnemonic'],
        });

        if (!deployUsing) {
            deployUsing = (
                await this.ui.choose(
                    'Which wallet are you using?',
                    [
                        {
                            name: 'TON Connect compatible mobile wallet (example: Tonkeeper)',
                            value: 'tonconnect',
                        },
                        {
                            name: 'Create a ton:// deep link',
                            value: 'deeplink',
                        },
                        {
                            name: 'Tonhub wallet',
                            value: 'tonhub',
                        },
                        {
                            name: 'Mnemonic',
                            value: 'mnemonic',
                        },
                    ],
                    (c) => c.name
                )
            ).value as any;
        }

        const storagePath = path.join(TEMP_DIR, network, deployUsing!);

        let provider: SendProvider;
        switch (deployUsing) {
            case 'deeplink':
                provider = new DeeplinkProvider(this.ui);
                break;
            case 'tonconnect':
                provider = new TonConnectProvider(new FSStorage(storagePath), this.ui);
                break;
            case 'tonhub':
                provider = new TonHubProvider(network, new FSStorage(storagePath), this.ui);
                break;
            case 'mnemonic':
                const mnemonic = process.env.WALLET_MNEMONIC ?? '';
                const walletVersion = process.env.WALLET_VERSION ?? '';
                if (mnemonic.length === 0 || walletVersion.length === 0) {
                    throw new Error(
                        'Mnemonic deployer was chosen, but env variables WALLET_MNEMONIC and WALLET_VERSION are not set'
                    );
                }
                const keyPair = await mnemonicToPrivateKey(mnemonic.split(' '));
                provider = new MnemonicProvider({
                    version: walletVersion.toLowerCase() as WalletVersion,
                    client,
                    secretKey: keyPair.secretKey,
                    ui: this.ui,
                });
                break;
            default:
                throw new Error('Unknown deploy option');
        }

        return provider;
    }

    async build(): Promise<NetworkProvider> {
        const network = await this.chooseNetwork();
        const explorer = this.chooseExplorer();

        const tc = new TonClient({
            endpoint: await getHttpEndpoint({ network }),
        });

        const sendProvider = await this.chooseSendProvider(network, tc);

        try {
            await sendProvider.connect();
        } catch (e) {
            console.error('Unable to connect to wallet.');
            process.exit(1);
        } finally {
            this.ui.setActionPrompt('');
        }

        const sender = new SendProviderSender(sendProvider);

        return new NetworkProviderImpl(tc, sender, network, explorer, this.ui);
    }
}

export async function createNetworkProvider(ui: UIProvider): Promise<NetworkProvider> {
    const args = arg(argSpec);

    return await new NetworkProviderBuilder(args, ui).build();
}<|MERGE_RESOLUTION|>--- conflicted
+++ resolved
@@ -35,15 +35,12 @@
     '--tonconnect': Boolean,
     '--deeplink': Boolean,
     '--tonhub': Boolean,
-<<<<<<< HEAD
+    '--mnemonic': Boolean,
 
     '--tonscan': Boolean,
     '--tonapi': Boolean,
     '--toncx': Boolean,
-    '--dton': Boolean
-=======
-    '--mnemonic': Boolean,
->>>>>>> a5969bac
+    '--dton': Boolean,
 };
 
 type Args = arg.Result<typeof argSpec>;
@@ -241,7 +238,6 @@
         return network;
     }
 
-<<<<<<< HEAD
     chooseExplorer(): Explorer {
         return oneOrZeroOf({
             tonscan: this.args['--tonscan'],
@@ -251,10 +247,7 @@
         }) ?? 'tonscan';
     }
 
-    async chooseSendProvider(network: Network): Promise<SendProvider> {
-=======
     async chooseSendProvider(network: Network, client: TonClient): Promise<SendProvider> {
->>>>>>> a5969bac
         let deployUsing = oneOrZeroOf({
             tonconnect: this.args['--tonconnect'],
             deeplink: this.args['--deeplink'],
