--- conflicted
+++ resolved
@@ -161,12 +161,8 @@
     /**
      * Any user-defined data that will be passed to both `preCompileHook` and `postCompileHook`.
      */
-<<<<<<< HEAD
     hookUserData?: Record<string, unknown>;
-=======
-    hookUserData?: any;
     debugInfo?: boolean;
->>>>>>> 1b5b5b19
 };
 
 /**
