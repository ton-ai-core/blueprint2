{
    "name": "example",
    "version": "0.0.1",
    "license": "MIT",
    "scripts": {
        "gas-report": "blueprint test --gas-report",
        "gas-snapshot": "npx blueprint snapshot --label",
        "test": "jest"
    },
    "private": true,
    "devDependencies": {
<<<<<<< HEAD
        "@ton-ai-core/blueprint": "^0.34.3",
        "@ton/sandbox": "^0.19.0",
        "@ton/test-utils": "^0.4.2",
        "@types/jest": "^29.5.12",
        "@types/node": "^20.12.12",
=======
        "@tact-lang/compiler": ">=1.6.12 <2.0.0",
        "@ton-community/func-js": "^0.9.1",
        "@ton/blueprint": ">=0.34.0",
        "@ton/crypto": "^3.3.0",
        "@ton/sandbox": ">=0.31.0",
        "@ton/test-utils": ">=0.6.0",
        "@ton/tolk-js": "^0.13.0",
        "@ton/ton": ">=15.2.1 <16.0.0",
        "@types/jest": "^29.5.14",
        "@types/node": "^22.14.1",
>>>>>>> 422152d8
        "jest": "^29.7.0",
        "prettier": "^3.5.3",
        "ts-jest": "^29.3.2",
        "ts-node": "^10.9.2",
        "typescript": "^5.8.3"
    }
}<|MERGE_RESOLUTION|>--- conflicted
+++ resolved
@@ -9,16 +9,9 @@
     },
     "private": true,
     "devDependencies": {
-<<<<<<< HEAD
-        "@ton-ai-core/blueprint": "^0.34.3",
-        "@ton/sandbox": "^0.19.0",
-        "@ton/test-utils": "^0.4.2",
-        "@types/jest": "^29.5.12",
-        "@types/node": "^20.12.12",
-=======
         "@tact-lang/compiler": ">=1.6.12 <2.0.0",
         "@ton-community/func-js": "^0.9.1",
-        "@ton/blueprint": ">=0.34.0",
+        "@ton-ai-core/blueprint": ">=0.34.0",
         "@ton/crypto": "^3.3.0",
         "@ton/sandbox": ">=0.31.0",
         "@ton/test-utils": ">=0.6.0",
@@ -26,7 +19,6 @@
         "@ton/ton": ">=15.2.1 <16.0.0",
         "@types/jest": "^29.5.14",
         "@types/node": "^22.14.1",
->>>>>>> 422152d8
         "jest": "^29.7.0",
         "prettier": "^3.5.3",
         "ts-jest": "^29.3.2",
